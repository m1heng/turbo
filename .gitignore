node_modules/

.next
dist/
*.tsbuildinfo
.eslintcache
.turbo
.vercel
.DS_Store
.env
vendor/
data
*.log
todos.md
.store
.npmrc
<<<<<<< HEAD
.idea
cli/libturbo.a
cli/libturbo.h
=======
.idea/
>>>>>>> 25a748e5
<|MERGE_RESOLUTION|>--- conflicted
+++ resolved
@@ -14,10 +14,6 @@
 todos.md
 .store
 .npmrc
-<<<<<<< HEAD
 .idea
 cli/libturbo.a
 cli/libturbo.h
-=======
-.idea/
->>>>>>> 25a748e5
