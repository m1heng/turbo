Setup
  $ . ${TESTDIR}/../../../helpers/setup.sh
  $ . ${TESTDIR}/../_helpers/setup_monorepo.sh $(pwd) single_package

Check
  $ ${TURBO} run build --summarize > /dev/null
  $ test -d .turbo/runs
  $ ls .turbo/runs/*.json | wc -l
  \s*1 (re)

  $ source "$TESTDIR/../_helpers/run-summary-utils.sh"
  $ SUMMARY=$(/bin/ls .turbo/runs/*.json | head -n1)
  $ TASK_SUMMARY=$(getSummaryTask "$SUMMARY" "build")

  $ cat $SUMMARY | jq '.tasks | length'
  1
  $ cat $SUMMARY | jq '.version'
  "1"
  $ cat $SUMMARY | jq '.execution | keys'
  [
    "attempted",
    "cached",
    "command",
    "endTime",
    "exitCode",
    "failed",
    "repoPath",
    "startTime",
    "success"
  ]

  $ cat $SUMMARY | jq 'keys'
  [
    "envMode",
    "execution",
    "frameworkInference",
    "globalCacheInputs",
    "id",
    "monorepo",
    "scm",
    "tasks",
    "turboVersion",
    "user",
    "version"
  ]

  $ cat $SUMMARY | jq '.scm'
  {
    "type": "git",
    "sha": "[a-z0-9]+", (re)
    "branch": ".+" (re)
  }

  $ cat $SUMMARY | jq '.execution.exitCode'
  0
  $ cat $SUMMARY | jq '.execution.attempted'
  1
  $ cat $SUMMARY | jq '.execution.cached'
  0
  $ cat $SUMMARY | jq '.execution.failed'
  0
  $ cat $SUMMARY | jq '.execution.success'
  1
  $ cat $SUMMARY | jq '.execution.startTime'
  [0-9]+ (re)
  $ cat $SUMMARY | jq '.execution.endTime'
  [0-9]+ (re)

  $ echo $TASK_SUMMARY | jq 'keys'
  [
    "cache",
    "cliArguments",
    "command",
    "dependencies",
    "dependents",
    "dotEnv",
    "envMode",
    "environmentVariables",
    "excludedOutputs",
    "execution",
    "expandedOutputs",
    "framework",
    "hash",
    "hashOfExternalDependencies",
    "inputs",
    "logFile",
    "outputs",
    "resolvedTaskDefinition",
    "task",
    "taskId"
  ]

  $ echo $TASK_SUMMARY | jq '.execution'
  {
    "startTime": [0-9]+, (re)
    "endTime": [0-9]+, (re)
    "exitCode": 0
  }
  $ echo $TASK_SUMMARY | jq '.cliArguments'
  []
  $ echo $TASK_SUMMARY | jq '.expandedOutputs'
  [
<<<<<<< HEAD
    ".turbo(\/|\\\\)turbo-build.log", (re)
    "foo"
=======
    ".turbo/turbo-build.log",
    "foo.txt"
>>>>>>> a9d2361e
  ]
  $ echo $TASK_SUMMARY | jq '.cache'
  {
    "local": false,
    "remote": false,
    "status": "MISS",
    "timeSaved": 0
  }

  $ rm -r .turbo/runs
Check Rust implementation
  $ EXPERIMENTAL_RUST_CODEPATH=true ${TURBO} run build --summarize --no-daemon > /dev/null
  $ test -d .turbo/runs
  $ ls .turbo/runs/*.json | wc -l
  \s*1 (re)

  $ source "$TESTDIR/../_helpers/run-summary-utils.sh"
  $ SUMMARY=$(/bin/ls .turbo/runs/*.json | head -n1)

  $ TASK_SUMMARY=$(getSummaryTask "$SUMMARY" "build")

  $ cat $SUMMARY | jq '.tasks | length'
  1
  $ cat $SUMMARY | jq '.version'
  "1"
  $ cat $SUMMARY | jq '.execution | keys'
  [
    "attempted",
    "cached",
    "command",
    "endTime",
    "exitCode",
    "failed",
    "repoPath",
    "startTime",
    "success"
  ]

  $ cat $SUMMARY | jq 'keys'
  [
    "envMode",
    "execution",
    "frameworkInference",
    "globalCacheInputs",
    "id",
    "monorepo",
    "scm",
    "tasks",
    "turboVersion",
    "user",
    "version"
  ]

  $ cat $SUMMARY | jq '.scm'
  {
    "type": "git",
    "sha": "[a-z0-9]+", (re)
    "branch": ".+" (re)
  }

NOTE: Task summary tests TBD once task summary is hooked up to task execution<|MERGE_RESOLUTION|>--- conflicted
+++ resolved
@@ -100,13 +100,8 @@
   []
   $ echo $TASK_SUMMARY | jq '.expandedOutputs'
   [
-<<<<<<< HEAD
     ".turbo(\/|\\\\)turbo-build.log", (re)
-    "foo"
-=======
-    ".turbo/turbo-build.log",
     "foo.txt"
->>>>>>> a9d2361e
   ]
   $ echo $TASK_SUMMARY | jq '.cache'
   {
