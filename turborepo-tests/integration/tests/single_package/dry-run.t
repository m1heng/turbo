Setup
  $ . ${TESTDIR}/../../../helpers/setup.sh
  $ . ${TESTDIR}/../_helpers/setup_monorepo.sh $(pwd) single_package

Check
  $ ${TURBO} run build --dry
  
  Global Hash Inputs
    Global Files               = 3
    External Dependencies Hash = 
<<<<<<< HEAD
    Global Cache Key           = You don't understand! I coulda had class. I coulda been a contender. I could've been somebody, instead of a bum, which is what I am.
    Root pipeline              = {"//#build":{"outputs":["foo"],"cache":true,"dependsOn":[],"inputs":[],"outputMode":"full","env":[],"persistent":false}}
  
  Tasks to Run
  build
    Task                             = build                                                                                                       
    Hash                             = a6012909f5655e58                                                                                            
    Cached (Local)                   = false                                                                                                       
    Cached (Remote)                  = false                                                                                                       
    Command                          = echo 'building' > foo                                                                                       
    Outputs                          = foo                                                                                                         
    Log File                         = .turbo/turbo-build.log                                                                                      
    Dependencies                     =                                                                                                             
    Dependendents                    =                                                                                                             
    Inputs Files Considered          = 5                                                                                                           
    Configured Environment Variables =                                                                                                             
    Inferred Environment Variables   =                                                                                                             
    Global Environment Variables     = VERCEL_ANALYTICS_ID=                                                                                        
    ResolvedTaskDefinition           = {"outputs":["foo"],"cache":true,"dependsOn":[],"inputs":[],"outputMode":"full","env":[],"persistent":false} 
    Framework                        = <NO FRAMEWORK DETECTED>                                                                                     
=======
    Global Cache Key           = Buffalo buffalo Buffalo buffalo buffalo buffalo Buffalo buffalo
  
  Tasks to Run
  build
    Task                             = build                                                                                                                             
    Hash                             = 928bb7e844fdf2ce                                                                                                                  
    Cached (Local)                   = false                                                                                                                             
    Cached (Remote)                  = false                                                                                                                             
    Command                          = echo 'building' > foo                                                                                                             
    Outputs                          = foo                                                                                                                               
    Log File                         = .turbo/turbo-build.log                                                                                                            
    Dependencies                     =                                                                                                                                   
    Dependendents                    =                                                                                                                                   
    Inputs Files Considered          = 5                                                                                                                                 
    Configured Environment Variables =                                                                                                                                   
    Inferred Environment Variables   =                                                                                                                                   
    Global Environment Variables     = VERCEL_ANALYTICS_ID=                                                                                                              
    ResolvedTaskDefinition           = {"outputs":["foo"],"cache":true,"dependsOn":[],"inputs":[],"outputMode":"full","passThroughEnv":null,"env":[],"persistent":false} 
    Framework                        = <NO FRAMEWORK DETECTED>                                                                                                           
>>>>>>> ef9f6b8a
<|MERGE_RESOLUTION|>--- conflicted
+++ resolved
@@ -8,34 +8,12 @@
   Global Hash Inputs
     Global Files               = 3
     External Dependencies Hash = 
-<<<<<<< HEAD
     Global Cache Key           = You don't understand! I coulda had class. I coulda been a contender. I could've been somebody, instead of a bum, which is what I am.
-    Root pipeline              = {"//#build":{"outputs":["foo"],"cache":true,"dependsOn":[],"inputs":[],"outputMode":"full","env":[],"persistent":false}}
-  
-  Tasks to Run
-  build
-    Task                             = build                                                                                                       
-    Hash                             = a6012909f5655e58                                                                                            
-    Cached (Local)                   = false                                                                                                       
-    Cached (Remote)                  = false                                                                                                       
-    Command                          = echo 'building' > foo                                                                                       
-    Outputs                          = foo                                                                                                         
-    Log File                         = .turbo/turbo-build.log                                                                                      
-    Dependencies                     =                                                                                                             
-    Dependendents                    =                                                                                                             
-    Inputs Files Considered          = 5                                                                                                           
-    Configured Environment Variables =                                                                                                             
-    Inferred Environment Variables   =                                                                                                             
-    Global Environment Variables     = VERCEL_ANALYTICS_ID=                                                                                        
-    ResolvedTaskDefinition           = {"outputs":["foo"],"cache":true,"dependsOn":[],"inputs":[],"outputMode":"full","env":[],"persistent":false} 
-    Framework                        = <NO FRAMEWORK DETECTED>                                                                                     
-=======
-    Global Cache Key           = Buffalo buffalo Buffalo buffalo buffalo buffalo Buffalo buffalo
   
   Tasks to Run
   build
     Task                             = build                                                                                                                             
-    Hash                             = 928bb7e844fdf2ce                                                                                                                  
+    Hash                             = 6a0444fb584769ac                                                                                                                  
     Cached (Local)                   = false                                                                                                                             
     Cached (Remote)                  = false                                                                                                                             
     Command                          = echo 'building' > foo                                                                                                             
@@ -48,5 +26,4 @@
     Inferred Environment Variables   =                                                                                                                                   
     Global Environment Variables     = VERCEL_ANALYTICS_ID=                                                                                                              
     ResolvedTaskDefinition           = {"outputs":["foo"],"cache":true,"dependsOn":[],"inputs":[],"outputMode":"full","passThroughEnv":null,"env":[],"persistent":false} 
-    Framework                        = <NO FRAMEWORK DETECTED>                                                                                                           
->>>>>>> ef9f6b8a
+    Framework                        = <NO FRAMEWORK DETECTED>                                                                                                           