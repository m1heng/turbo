--- conflicted
+++ resolved
@@ -1,11 +1,8 @@
 use std::{backtrace, io};
 
 use thiserror::Error;
-<<<<<<< HEAD
 use turbopath::AbsoluteSystemPathBuf;
-=======
 use turborepo_repository::package_graph;
->>>>>>> 2b11f8b5
 
 use crate::{
     commands::{bin, generate, prune},
